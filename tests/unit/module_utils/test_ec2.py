# (c) 2017 Red Hat Inc.
#
# This file is part of Ansible
# GNU General Public License v3.0+ (see COPYING or https://www.gnu.org/licenses/gpl-3.0.txt)

from __future__ import (absolute_import, division, print_function)
__metaclass__ = type

import unittest

from ansible_collections.amazon.aws.plugins.module_utils.ec2 import map_complex_type, compare_policies, ansible_dict_to_boto3_filter_list


class Ec2Utils(unittest.TestCase):

    def setUp(self):
        # A pair of simple IAM Trust relationships using bools, the first a
        # native bool the second a quoted string
        self.bool_policy_bool = {
            'Version': '2012-10-17',
            'Statement': [
                {
                    "Action": "sts:AssumeRole",
                    "Condition": {
                        "Bool": {"aws:MultiFactorAuthPresent": True}
                    },
                    "Effect": "Allow",
                    "Principal": {"AWS": "arn:aws:iam::XXXXXXXXXXXX:root"},
                    "Sid": "AssumeRoleWithBoolean"
                }
            ]
        }

        self.bool_policy_string = {
            'Version': '2012-10-17',
            'Statement': [
                {
                    "Action": "sts:AssumeRole",
                    "Condition": {
                        "Bool": {"aws:MultiFactorAuthPresent": "true"}
                    },
                    "Effect": "Allow",
                    "Principal": {"AWS": "arn:aws:iam::XXXXXXXXXXXX:root"},
                    "Sid": "AssumeRoleWithBoolean"
                }
            ]
        }

        # A pair of simple bucket policies using numbers, the first a
        # native int the second a quoted string
        self.numeric_policy_number = {
            'Version': '2012-10-17',
            'Statement': [
                {
                    "Action": "s3:ListBucket",
                    "Condition": {
                        "NumericLessThanEquals": {"s3:max-keys": 15}
                    },
                    "Effect": "Allow",
                    "Resource": "arn:aws:s3:::examplebucket",
                    "Sid": "s3ListBucketWithNumericLimit"
                }
            ]
        }

        self.numeric_policy_string = {
            'Version': '2012-10-17',
            'Statement': [
                {
                    "Action": "s3:ListBucket",
                    "Condition": {
                        "NumericLessThanEquals": {"s3:max-keys": "15"}
                    },
                    "Effect": "Allow",
                    "Resource": "arn:aws:s3:::examplebucket",
                    "Sid": "s3ListBucketWithNumericLimit"
                }
            ]
        }

        self.small_policy_one = {
            'Version': '2012-10-17',
            'Statement': [
                {
                    'Action': 's3:PutObjectAcl',
                    'Sid': 'AddCannedAcl2',
                    'Resource': 'arn:aws:s3:::test_policy/*',
                    'Effect': 'Allow',
                    'Principal': {'AWS': ['arn:aws:iam::XXXXXXXXXXXX:user/username1', 'arn:aws:iam::XXXXXXXXXXXX:user/username2']}
                }
            ]
        }

        # The same as small_policy_one, except the single resource is in a list and the contents of Statement are jumbled
        self.small_policy_two = {
            'Version': '2012-10-17',
            'Statement': [
                {
                    'Effect': 'Allow',
                    'Action': 's3:PutObjectAcl',
                    'Principal': {'AWS': ['arn:aws:iam::XXXXXXXXXXXX:user/username1', 'arn:aws:iam::XXXXXXXXXXXX:user/username2']},
                    'Resource': ['arn:aws:s3:::test_policy/*'],
                    'Sid': 'AddCannedAcl2'
                }
            ]
        }

        self.version_policy_missing = {
            'Statement': [
                {
                    'Action': 's3:PutObjectAcl',
                    'Sid': 'AddCannedAcl2',
                    'Resource': 'arn:aws:s3:::test_policy/*',
                    'Effect': 'Allow',
                    'Principal': {'AWS': ['arn:aws:iam::XXXXXXXXXXXX:user/username1', 'arn:aws:iam::XXXXXXXXXXXX:user/username2']}
                }
            ]
        }

        self.version_policy_old = {
            'Version': '2008-10-17',
            'Statement': [
                {
                    'Action': 's3:PutObjectAcl',
                    'Sid': 'AddCannedAcl2',
                    'Resource': 'arn:aws:s3:::test_policy/*',
                    'Effect': 'Allow',
                    'Principal': {'AWS': ['arn:aws:iam::XXXXXXXXXXXX:user/username1', 'arn:aws:iam::XXXXXXXXXXXX:user/username2']}
                }
            ]
        }

        self.version_policy_new = {
            'Version': '2012-10-17',
            'Statement': [
                {
                    'Action': 's3:PutObjectAcl',
                    'Sid': 'AddCannedAcl2',
                    'Resource': 'arn:aws:s3:::test_policy/*',
                    'Effect': 'Allow',
                    'Principal': {'AWS': ['arn:aws:iam::XXXXXXXXXXXX:user/username1', 'arn:aws:iam::XXXXXXXXXXXX:user/username2']}
                }
            ]
        }

        self.larger_policy_one = {
            "Version": "2012-10-17",
            "Statement": [
                {
                    "Sid": "Test",
                    "Effect": "Allow",
                    "Principal": {
                        "AWS": [
                            "arn:aws:iam::XXXXXXXXXXXX:user/testuser1",
                            "arn:aws:iam::XXXXXXXXXXXX:user/testuser2"
                        ]
                    },
                    "Action": "s3:PutObjectAcl",
                    "Resource": "arn:aws:s3:::test_policy/*"
                },
                {
                    "Effect": "Allow",
                    "Principal": {
                        "AWS": "arn:aws:iam::XXXXXXXXXXXX:user/testuser2"
                    },
                    "Action": [
                        "s3:PutObject",
                        "s3:PutObjectAcl"
                    ],
                    "Resource": "arn:aws:s3:::test_policy/*"
                }
            ]
        }

        # The same as larger_policy_one, except having a list of length 1 and jumbled contents
        self.larger_policy_two = {
            "Version": "2012-10-17",
            "Statement": [
                {
                    "Principal": {
                       "AWS": ["arn:aws:iam::XXXXXXXXXXXX:user/testuser2"]
                    },
                    "Effect": "Allow",
                    "Resource": "arn:aws:s3:::test_policy/*",
                    "Action": [
                        "s3:PutObject",
                        "s3:PutObjectAcl"
                    ]
                },
                {
                    "Action": "s3:PutObjectAcl",
                    "Principal": {
                        "AWS": [
                            "arn:aws:iam::XXXXXXXXXXXX:user/testuser1",
                            "arn:aws:iam::XXXXXXXXXXXX:user/testuser2"
                        ]
                    },
                    "Sid": "Test",
                    "Resource": "arn:aws:s3:::test_policy/*",
                    "Effect": "Allow"
                }
            ]
        }

        # Different than larger_policy_two: a different principal is given
        self.larger_policy_three = {
            "Version": "2012-10-17",
            "Statement": [
                {
                    "Principal": {
                        "AWS": ["arn:aws:iam::XXXXXXXXXXXX:user/testuser2"]
                    },
                    "Effect": "Allow",
                    "Resource": "arn:aws:s3:::test_policy/*",
                    "Action": [
                        "s3:PutObject",
                        "s3:PutObjectAcl"]
                },
                {
                    "Action": "s3:PutObjectAcl",
                    "Principal": {
                        "AWS": [
                            "arn:aws:iam::XXXXXXXXXXXX:user/testuser1",
                            "arn:aws:iam::XXXXXXXXXXXX:user/testuser3"
                        ]
                    },
                    "Sid": "Test",
                    "Resource": "arn:aws:s3:::test_policy/*",
                    "Effect": "Allow"
                }
            ]
        }

        self.filter_list_string = [
            {
                'Name': 'some-aws-id',
                'Values': [
                    'i-01234567',
                ]
            }
        ]

        self.filter_list_boolean = [
            {
                'Name': 'enabled',
                'Values': [
                    'true',
                ]
            }
        ]

        self.filter_list_integer = [
            {
                'Name': 'version',
                'Values': [
                    '1',
                ]
            }
        ]

    def test_map_complex_type_over_dict(self):
        complex_type = {'minimum_healthy_percent': "75", 'maximum_percent': "150"}
        type_map = {'minimum_healthy_percent': 'int', 'maximum_percent': 'int'}
        complex_type_mapped = map_complex_type(complex_type, type_map)
        complex_type_expected = {'minimum_healthy_percent': 75, 'maximum_percent': 150}
        self.assertEqual(complex_type_mapped, complex_type_expected)

    def test_compare_small_policies_without_differences(self):
        """ Testing two small policies which are identical except for:
                * The contents of the statement are in different orders
                * The second policy contains a list of length one whereas in the first it is a string
        """
        self.assertFalse(compare_policies(self.small_policy_one, self.small_policy_two))

    def test_compare_large_policies_without_differences(self):
        """ Testing two larger policies which are identical except for:
                * The statements are in different orders
                * The contents of the statements are also in different orders
                * The second contains a list of length one for the Principal whereas in the first it is a string
        """
        self.assertFalse(compare_policies(self.larger_policy_one, self.larger_policy_two))

    def test_compare_larger_policies_with_difference(self):
        """ Testing two larger policies which are identical except for:
                * one different principal
        """
        self.assertTrue(compare_policies(self.larger_policy_two, self.larger_policy_three))

    def test_compare_smaller_policy_with_larger(self):
        """ Testing two policies of different sizes """
        self.assertTrue(compare_policies(self.larger_policy_one, self.small_policy_one))

    def test_compare_boolean_policy_bool_and_string_are_equal(self):
        """ Testing two policies one using a quoted boolean, the other a bool """
        self.assertFalse(compare_policies(self.bool_policy_string, self.bool_policy_bool))

    def test_compare_numeric_policy_number_and_string_are_equal(self):
        """ Testing two policies one using a quoted number, the other an int """
        self.assertFalse(compare_policies(self.numeric_policy_string, self.numeric_policy_number))

<<<<<<< HEAD
    def test_ansible_dict_with_string_to_boto3_filter_list(self):
        filters = {'some-aws-id': 'i-01234567'}
        converted_filters_list = ansible_dict_to_boto3_filter_list(filters)
        self.assertEqual(converted_filters_list, self.filter_list_string)

    def test_ansible_dict_with_boolean_to_boto3_filter_list(self):
        filters = {'enabled': True}
        converted_filters_bool = ansible_dict_to_boto3_filter_list(filters)
        self.assertEqual(converted_filters_bool, self.filter_list_boolean)

    def test_ansible_dict_with_integer_to_boto3_filter_list(self):
        filters = {'version': 1}
        converted_filters_int = ansible_dict_to_boto3_filter_list(filters)
        self.assertEqual(converted_filters_int, self.filter_list_integer)
=======
    def test_compare_version_policies_defaults_old(self):
        """ Testing that a policy without Version is considered identical to one
        with the 'old' Version (by default)
        """
        self.assertFalse(compare_policies(self.version_policy_old, self.version_policy_missing))
        self.assertTrue(compare_policies(self.version_policy_new, self.version_policy_missing))

    def test_compare_version_policies_default_disabled(self):
        """ Testing that a policy without Version not considered identical when default_version=None
        """
        self.assertFalse(compare_policies(self.version_policy_missing, self.version_policy_missing, default_version=None))
        self.assertTrue(compare_policies(self.version_policy_old, self.version_policy_missing, default_version=None))
        self.assertTrue(compare_policies(self.version_policy_new, self.version_policy_missing, default_version=None))

    def test_compare_version_policies_default_set(self):
        """ Testing that a policy without Version is only considered identical
        when default_version="2008-10-17"
        """
        self.assertFalse(compare_policies(self.version_policy_missing, self.version_policy_missing, default_version="2012-10-17"))
        self.assertTrue(compare_policies(self.version_policy_old, self.version_policy_missing, default_version="2012-10-17"))
        self.assertFalse(compare_policies(self.version_policy_old, self.version_policy_missing, default_version="2008-10-17"))
        self.assertFalse(compare_policies(self.version_policy_new, self.version_policy_missing, default_version="2012-10-17"))
        self.assertTrue(compare_policies(self.version_policy_new, self.version_policy_missing, default_version="2008-10-17"))

    def test_compare_version_policies_with_none(self):
        """ Testing that comparing with no policy works
        """
        self.assertTrue(compare_policies(self.small_policy_one, None))
        self.assertTrue(compare_policies(None, self.small_policy_one))
        self.assertFalse(compare_policies(None, None))
>>>>>>> 88594a36
<|MERGE_RESOLUTION|>--- conflicted
+++ resolved
@@ -298,7 +298,6 @@
         """ Testing two policies one using a quoted number, the other an int """
         self.assertFalse(compare_policies(self.numeric_policy_string, self.numeric_policy_number))
 
-<<<<<<< HEAD
     def test_ansible_dict_with_string_to_boto3_filter_list(self):
         filters = {'some-aws-id': 'i-01234567'}
         converted_filters_list = ansible_dict_to_boto3_filter_list(filters)
@@ -313,7 +312,7 @@
         filters = {'version': 1}
         converted_filters_int = ansible_dict_to_boto3_filter_list(filters)
         self.assertEqual(converted_filters_int, self.filter_list_integer)
-=======
+
     def test_compare_version_policies_defaults_old(self):
         """ Testing that a policy without Version is considered identical to one
         with the 'old' Version (by default)
@@ -343,5 +342,4 @@
         """
         self.assertTrue(compare_policies(self.small_policy_one, None))
         self.assertTrue(compare_policies(None, self.small_policy_one))
-        self.assertFalse(compare_policies(None, None))
->>>>>>> 88594a36
+        self.assertFalse(compare_policies(None, None))